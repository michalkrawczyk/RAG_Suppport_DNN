--- conflicted
+++ resolved
@@ -1,5 +1,4 @@
 import json
-import logging
 import os
 import random
 import warnings
@@ -10,19 +9,13 @@
 from langchain_chroma import Chroma
 from tqdm import tqdm
 
-from dataset.rag_dataset import (
-    BaseRAGDatasetGenerator,
-    SampleTripletRAGChroma,
-    SamplePairingType,
-)
+from dataset.rag_dataset import BaseRAGDatasetGenerator, SampleTripletRAGChroma, SamplePairingType
 import pandas as pd
-
-LOGGER = logging.getLogger(__name__)
 
 # TODO: add method to search text corpus subset
 # TODO: Consider if "answer" should be required in default BaseRAGDatasetGenerator
+# TODO: Include in generated csv (samples) answer field (triplets)
 # TODO: Review if passage json is still needed
-# TODO: Review for logging consistency and needs
 
 try:
     from langchain_openai import OpenAIEmbeddings
@@ -72,7 +65,7 @@
                 model=kwargs.get("model", "text-embedding-3-small"),
             )
         )
-        self.loading_batch_size = kwargs.get("loading_batch_size", 100)  #
+        self.loading_batch_size = kwargs.get("loading_batch_size", 100) #
 
         self.load_dataset()
         self._passage_id_to_db_id = {}
@@ -156,14 +149,8 @@
     def generate_samples(self, sample_type: str, save_to_csv=True, **kwargs):
         # TODO: This method has inconsistency in returning types (list or DataFrame).
         #  Consider rewrtiing triplets to return DataFrame (if decide to keep old way with triplets)
-        valid_types = [
-            "positive",
-            "contrastive",
-            "similar",
-            "pairs_relevant",
-            "pairs_all_existing",
-            "pairs_embedding_similarity",
-        ]
+        valid_types = ["positive", "contrastive", "similar",
+                       "pairs_relevant", "pairs_all_existing", "pairs_embedding_similarity"]
 
         if sample_type not in valid_types:
             raise ValueError(
@@ -178,25 +165,19 @@
         # Get all questions from the database
         question_data = self._question_db.get(include=["metadatas"])  # ids are included
 
-        if sample_type in [
-            "pairs_relevant",
-            "pairs_all_existing",
-            "pairs_embedding_similarity",
-        ]:
+        if sample_type in ["pairs_relevant", "pairs_all_existing", "pairs_embedding_similarity"]:
             # Generate pair samples based on the requested type
-            sample_df = self._generate_pair_samples_df(
+            sample_df =  self._generate_pair_samples_df(
                 question_db_ids=question_data["ids"],
                 criterion=SamplePairingType(sample_type.replace("pairs_", "")),
-                **kwargs,
-            )
+                **kwargs)
             if save_to_csv:
                 # Save the generated pairs to a CSV file
                 pd.DataFrame(sample_df).to_csv(
-                    f"{self._dataset_dir}{os.sep}pairs_{sample_type}.csv",
-                    index=False,
-                    encoding="utf-8",
+                    f"{self._dataset_dir}{os.sep}pairs_{sample_type}.csv", index=False, encoding="utf-8"
                 )
             return sample_df
+
 
         for i, question_id in enumerate(
             tqdm(question_data["ids"], desc=f"Generating {sample_type} samples")
@@ -205,13 +186,11 @@
             metadata = question_data["metadatas"][i]
             relevant_chroma_ids_str = metadata.get("relevant_chroma_ids", "[]")
 
+            # Parse the string representation of the list
             try:
-                relevant_passage_ids = json.loads(relevant_chroma_ids_str)
-            except (json.JSONDecodeError, TypeError):
+                relevant_passage_ids = eval(relevant_chroma_ids_str)
+            except (SyntaxError, NameError):
                 # Handle malformed data
-                LOGGER.warning(
-                    f"Malformed relevant_chroma_ids for question ID {question_id} : '{relevant_chroma_ids_str}'"
-                )
                 relevant_passage_ids = []
 
             # Skip questions with no relevant passages
@@ -263,7 +242,9 @@
             Number of passages to process in a single batch.
         """
         # Load the text corpus from HuggingFace dataset
-        dataset = load_dataset("enelpol/rag-mini-bioasq", "text-corpus")["test"]
+        dataset = load_dataset("enelpol/rag-mini-bioasq", "text-corpus")[
+            "test"
+        ]
 
         self._passage_id_to_db_id = {}
         total = len(dataset["passage"])
@@ -300,54 +281,38 @@
             Number of questions to process in a single batch.
         """
         # Load the question-answer-passages dataset
-        dataset_full = load_dataset(
-            "enelpol/rag-mini-bioasq", "question-answer-passages"
-        )
+        dataset_full = load_dataset("enelpol/rag-mini-bioasq", "question-answer-passages")
 
         # Merge train and test splits
-        combined_dataset = concatenate_datasets(
-            [dataset_full["train"], dataset_full["test"]]
-        )
+        combined_dataset = concatenate_datasets([dataset_full["train"], dataset_full["test"]])
 
         batch_list = []
         batch_metadata = []
 
         # Process questions in batches
-        for i, (question, qid, relevant_ids_obj, answer) in enumerate(
+        for i, (question, qid, relevant_ids_str, answer) in enumerate(
             tqdm(
                 zip(
                     combined_dataset["question"],
                     combined_dataset["id"],
                     combined_dataset["relevant_passage_ids"],
-                    combined_dataset["answer"],
+                    combined_dataset["answer"]
                 ),
                 desc="Loading dataset",
                 total=len(combined_dataset),
             )
         ):
-            if isinstance(relevant_ids_obj, str):
-                # old rag-mini-bioasq version had relevant_ids as string representation of list
-                relevant_ids = relevant_ids_obj.strip("[]").split(",")
-                relevant_ids = [int(x.strip()) for x in relevant_ids]
-            else:
-                # Already as list of int
-                relevant_ids
-
-
-            metadata = {"id": qid,
-                        "relevant_ids": json.dumps(relevant_ids),
-                        "answer": answer}
-
+            metadata = {"id": qid, "relevant_ids": relevant_ids_str, "answer": answer}
+            # TODO: Should answers be stored also as embeddings?
             batch_list.append(question)
             batch_metadata.append(metadata)
+            relevant_ids = relevant_ids_str.strip("[]").split(",")
+            relevant_ids = [int(x.strip()) for x in relevant_ids]
 
             # Convert passage IDs to Chroma IDs for the relevant passages
-<<<<<<< HEAD
-            metadata["relevant_chroma_ids"] = json.dumps(
-=======
             # TODO: Think about storing relevant ids in separate keys and method to search them in chroma at once
+            # Convert passage IDs to Chroma IDs for the relevant passages
             metadata["relevant_chroma_ids"] = str(
->>>>>>> aaa54c57
                 [self._passage_id_to_db_id[pid] for pid in relevant_ids]
             )
 
@@ -590,12 +555,9 @@
 
         return sample_triplets
 
-    def _generate_pair_samples_df(
-        self,
-        question_db_ids: Optional[List[str]] = None,
-        criterion: SamplePairingType = SamplePairingType.EMBEDDING_SIMILARITY,
-        **kwargs,
-    ) -> List[SampleTripletRAGChroma]:
+    def _generate_pair_samples_df(self, question_db_ids: Optional[List[str]] = None,
+                                  criterion: SamplePairingType = SamplePairingType.EMBEDDING_SIMILARITY,
+                                  **kwargs) -> List[SampleTripletRAGChroma]:
         result_rows = []
 
         if question_db_ids is None:
@@ -606,13 +568,10 @@
 
         if criterion == SamplePairingType.EMBEDDING_SIMILARITY:
             # Find passages that are similar to the question in embedding space
-            for question_db_id in tqdm(
-                question_db_ids, desc="Generating scored pairs by embedding similarity"
-            ):
+            for question_db_id in tqdm(question_db_ids, desc="Generating scored pairs by embedding similarity"):
                 # Find close sources based on the question embedding
                 question_data = self._question_db.get(
-                    ids=[question_db_id],
-                    include=["metadatas", "documents"],  # For not overloading memory
+                    ids=[question_db_id], include=["metadatas", "documents"]    # For not overloading memory
                 )
                 question_text = question_data["documents"][0]
                 question_metadata = question_data["metadatas"][0]
@@ -625,116 +584,92 @@
                     k=kwargs.get("top_k", 3),
                     include=["distances", "documents"],
                 )
-                for source_id, source_text in zip(
-                    sources["ids"][0], sources["documents"][0]
-                ):
-                    result_rows.append(
-                        {
+                for source_id, source_text in zip(sources["ids"][0], sources["documents"][0]):
+                    result_rows.append({
+                        "question_id": question_db_id,
+                        "question_text": question_text,
+                        "source_id": source_id,
+                        "source_text": source_text,
+                        "answer": question_metadata.get("answer", "")
+                        # "similarity_score": 1 - distance  # Convert distance to similarity
+                    })
+
+        elif criterion == SamplePairingType.ALL_EXISTING:
+            # TODO: This method runs out RAM - Rewrite
+            sources = self._text_corpus_db.get(include=["documents"])
+
+            for question_db_id in tqdm(question_db_ids, desc="Generating all-pairs from whole dataset"):
+                question_data = self._question_db.get(
+                    ids=[question_db_id], include=["metadatas", "documents"]  # For not overloading memory
+                )
+                question_text = question_data["documents"][0]
+                question_metadata = question_data["metadatas"][0]
+
+                for source_id, source_text in zip(sources["ids"], sources["documents"]):
+                    if source_text is None or source_text.strip() == "" or source_id == "nan":
+                        # Skip empty or invalid passages
+                        continue
+
+                    result_rows.append({
+                        "question_id": question_db_id,
+                        "question_text": question_text,
+                        "source_id": source_id,
+                        "source_text": source_text,
+                        "answer": question_metadata.get("answer", "")
+                    })
+
+        elif criterion == SamplePairingType.RELEVANT:
+            # Get questions with their relevant passages based on stored metadata
+            for question_db_id in tqdm(question_db_ids, desc="Generating relevant question-passage pairs"):
+                # Get question text and metadata
+                question_data = self._question_db.get(
+                    ids=[question_db_id],
+                    include=["documents", "metadatas"]
+                )
+                question_text = question_data["documents"][0]
+                question_metadata = question_data["metadatas"][0]
+
+                # Extract relevant passage IDs from metadata
+                relevant_chroma_ids_str = question_metadata.get("relevant_chroma_ids", "[]")
+
+                # Parse the string representation of the list
+                try:
+                    relevant_passage_ids = eval(relevant_chroma_ids_str)
+                except (SyntaxError, NameError):
+                    # Handle malformed data
+                    relevant_passage_ids = []
+
+                # Skip questions with no relevant passages
+                if not relevant_passage_ids:
+                    continue
+
+                # Get the text content of relevant passages
+                if relevant_passage_ids:  # Only query if we have IDs
+                    relevant_passages_data = self._text_corpus_db.get(
+                        ids=relevant_passage_ids,
+                        include=["documents"]
+                    )
+
+                    # Create pairs for each relevant passage
+                    for source_id, source_text in zip(relevant_passage_ids, relevant_passages_data["documents"]):
+                        if source_text is None or source_text.strip() == "" or source_id == "nan":
+                            # Skip empty or invalid passages
+                            continue
+
+                        result_rows.append({
                             "question_id": question_db_id,
                             "question_text": question_text,
                             "source_id": source_id,
                             "source_text": source_text,
-                            "answer": question_metadata.get("answer", ""),
-                            # "similarity_score": 1 - distance  # Convert distance to similarity
-                        }
-                    )
-
-        elif criterion == SamplePairingType.ALL_EXISTING:
-            # TODO: This method runs out RAM - Rewrite
-            sources = self._text_corpus_db.get(include=["documents"])
-
-            for question_db_id in tqdm(
-                question_db_ids, desc="Generating all-pairs from whole dataset"
-            ):
-                question_data = self._question_db.get(
-                    ids=[question_db_id],
-                    include=["metadatas", "documents"],  # For not overloading memory
-                )
-                question_text = question_data["documents"][0]
-                question_metadata = question_data["metadatas"][0]
-
-                for source_id, source_text in zip(sources["ids"], sources["documents"]):
-                    if (
-                        source_text is None
-                        or source_text.strip() == ""
-                        or source_id == "nan"
-                    ):
-                        # Skip empty or invalid passages
-                        continue
-
-                    result_rows.append(
-                        {
-                            "question_id": question_db_id,
-                            "question_text": question_text,
-                            "source_id": source_id,
-                            "source_text": source_text,
-                            "answer": question_metadata.get("answer", ""),
-                        }
-                    )
-
-        elif criterion == SamplePairingType.RELEVANT:
-            # Get questions with their relevant passages based on stored metadata
-            for question_db_id in tqdm(
-                question_db_ids, desc="Generating relevant question-passage pairs"
-            ):
-                # Get question text and metadata
-                question_data = self._question_db.get(
-                    ids=[question_db_id], include=["documents", "metadatas"]
-                )
-                question_text = question_data["documents"][0]
-                question_metadata = question_data["metadatas"][0]
-
-                relevant_chroma_ids_str = question_metadata.get(
-                    "relevant_chroma_ids", "[]"
-                )
-
-                try:
-                    relevant_passage_ids = json.loads(relevant_chroma_ids_str)
-                except (json.JSONDecodeError, TypeError):
-                    # Handle malformed data
-                    LOGGER.warning(
-                        f"Malformed relevant_chroma_ids for question ID {question_db_id} : '{relevant_chroma_ids_str}'"
-                    )
-                    relevant_passage_ids = []
-
-                # Skip questions with no relevant passages
-                if not relevant_passage_ids:
-                    continue
-
-                # Get the text content of relevant passages
-                if relevant_passage_ids:  # Only query if we have IDs
-                    relevant_passages_data = self._text_corpus_db.get(
-                        ids=relevant_passage_ids, include=["documents"]
-                    )
-
-                    # Create pairs for each relevant passage
-                    for source_id, source_text in zip(
-                        relevant_passage_ids, relevant_passages_data["documents"]
-                    ):
-                        if (
-                            source_text is None
-                            or source_text.strip() == ""
-                            or source_id == "nan"
-                        ):
-                            # Skip empty or invalid passages
-                            continue
-
-                        result_rows.append(
-                            {
-                                "question_id": question_db_id,
-                                "question_text": question_text,
-                                "source_id": source_id,
-                                "source_text": source_text,
-                                "answer": question_metadata.get("answer", ""),
-                            }
-                        )
+                            "answer": question_metadata.get("answer", "")
+                        })
+
 
         else:
-            raise ValueError(
-                f"Unsupported criterion: {criterion}. Only 'ALL_EXISTING', 'RELEVANT' and 'EMBEDDING_SIMILARITY' are supported. (For now)"
-            )
+            raise ValueError(f"Unsupported criterion: {criterion}. Only 'ALL_EXISTING', 'RELEVANT' and 'EMBEDDING_SIMILARITY' are supported. (For now)")
 
         return pd.DataFrame(result_rows)
+
 
     def _save_passage_json(self):
         """
